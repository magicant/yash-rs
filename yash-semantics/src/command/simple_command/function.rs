--- conflicted
+++ resolved
@@ -58,11 +58,7 @@
     execute_function_body(&mut env, function, fields, None).await
 }
 
-<<<<<<< HEAD
-type EnvPrepHook<S> = fn(&mut Env<S>) -> Pin<Box<dyn Future<Output = ()>>>;
-=======
-type EnvPrepHook = fn(&mut Env) -> Pin<Box<dyn Future<Output = ()> + '_>>;
->>>>>>> 700aa7c8
+type EnvPrepHook<S> = fn(&mut Env<S>) -> Pin<Box<dyn Future<Output = ()> + '_>>;
 
 /// Executes the body of the function.
 ///
