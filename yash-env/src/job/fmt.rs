--- conflicted
+++ resolved
@@ -151,14 +151,9 @@
     /// Returns the job number of the job.
     ///
     /// The job number is a positive integer that is one greater than the index
-<<<<<<< HEAD
-    /// of the job in its containing job set. Rather than the raw index, the job
-    /// number should be displayed to the user.
-    #[inline]
-=======
     /// of the job in its containing [`JobSet`]. Rather than the raw index, the job
     /// number is included in the formatted report.
->>>>>>> 88028c54
+    #[inline]
     #[must_use]
     pub const fn number(&self) -> usize {
         self.index + 1
